--- conflicted
+++ resolved
@@ -2,11 +2,8 @@
 
 IMPROVEMENTS:
  * core: Updated serf library to improve how leave intents are handled [[GH-4278](https://github.com/hashicorp/nomad/issues/4278)]
-<<<<<<< HEAD
  * core: Add more descriptive errors when parsing agent TLS certificates [[GH-4340](https://github.com/hashicorp/nomad/issues/4340)]
-=======
  * core: Added TLS configuration option to prefer server's ciphersuites over clients[[GH-4338](https://github.com/hashicorp/nomad/issues/4338)]
->>>>>>> b8c95250
  * core: Add the option for operators to configure TLS versions and allowed
    cipher suites. Default is a subset of safe ciphers and TLS 1.2 [[GH-4269](https://github.com/hashicorp/nomad/pull/4269)]
  * core: Add a new [progress_deadline](https://www.nomadproject.io/docs/job-specification/update.html#progress_deadline) parameter to
